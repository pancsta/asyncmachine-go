--- conflicted
+++ resolved
@@ -48,11 +48,7 @@
 - **organic** - relations, negotiation, cancellation
 - **stateful** - maintaing context, responsive, atomic
 
-<<<<<<< HEAD
-![diagrams](https://github.com/pancsta/assets/blob/main/asyncmachine-go/am-vis.svg?raw=true)
-=======
 [![diagrams](https://github.com/pancsta/assets/blob/main/asyncmachine-go/am-vis.svg?raw=true)](https://github.com/pancsta/asyncmachine-go/pull/216)
->>>>>>> 6b56f5b4
 
 ## Stack
 
@@ -141,13 +137,8 @@
 mach.Is1("Foo") // false
 ```
 
-<<<<<<< HEAD
-**Complicated** - wait on a multi state (event) and Ready state with 1s
-timeout, and mutate with typed args, on top of a state context.
-=======
 **Complicated** - wait on a multi state (event) and Ready state with a 1s
 timeout, then mutate with typed args, on top of a state context.
->>>>>>> 6b56f5b4
 
 ```go
 // state ctx is an expiration ctx
